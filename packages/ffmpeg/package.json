{
<<<<<<< HEAD
  "name": "@ffmpeg/ffmpeg",
  "version": "0.12.15",
=======
  "name": "@youfoundation/ffmpeg",
  "version": "0.12.10",
>>>>>>> 7270c725
  "description": "FFmpeg WebAssembly version for browser",
  "main": "./dist/umd/ffmpeg.js",
  "types": "./dist/esm/index.d.ts",
  "exports": {
    ".": {
      "types": "./dist/esm/index.d.ts",
      "node": "./dist/esm/empty.mjs",
      "default": {
        "import": "./dist/esm/index.js",
        "require": "./dist/umd/ffmpeg.js"
      }
    },
    "./worker": {
      "types": "./dist/esm/worker.d.ts",
      "default": "./dist/esm/worker.js"
    }
  },
  "scripts": {
    "dev": "webpack -w --mode development",
    "lint": "eslint src",
    "clean": "rimraf dist",
    "build:esm": "tsc -p tsconfig.esm.json",
    "build:umd": "webpack",
    "build": "npm run clean && npm run build:esm && npm run build:umd",
    "prepublishOnly": "npm run build"
  },
  "files": [
    "dist",
    "types/ffmpeg.d.ts"
  ],
  "repository": {
    "type": "git",
    "url": "git+https://github.com/ffmpegwasm/ffmpeg.wasm.git"
  },
  "keywords": [
    "ffmpeg",
    "WebAssembly",
    "video",
    "audio",
    "transcode"
  ],
  "author": "Jerome Wu <jeromewus@gmail.com>",
  "license": "MIT",
  "bugs": {
    "url": "https://github.com/ffmpegwasm/ffmpeg.wasm/issues"
  },
  "engines": {
    "node": ">=18.x"
  },
  "homepage": "https://github.com/ffmpegwasm/ffmpeg.wasm#readme",
  "publishConfig": {
    "access": "public"
  },
  "devDependencies": {
    "@typescript-eslint/eslint-plugin": "^6.1.0",
    "@typescript-eslint/parser": "^6.1.0",
    "eslint": "^8.45.0",
    "rimraf": "^5.0.1",
    "typescript": "^5.1.6",
    "webpack-cli": "^5.1.4"
  },
  "dependencies": {
    "@ffmpeg/types": "^0.12.4"
  }
}<|MERGE_RESOLUTION|>--- conflicted
+++ resolved
@@ -1,11 +1,6 @@
 {
-<<<<<<< HEAD
-  "name": "@ffmpeg/ffmpeg",
+  "name": "@youfoundation/ffmpeg",
   "version": "0.12.15",
-=======
-  "name": "@youfoundation/ffmpeg",
-  "version": "0.12.10",
->>>>>>> 7270c725
   "description": "FFmpeg WebAssembly version for browser",
   "main": "./dist/umd/ffmpeg.js",
   "types": "./dist/esm/index.d.ts",
